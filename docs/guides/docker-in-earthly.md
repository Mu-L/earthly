--- conflicted
+++ resolved
@@ -38,15 +38,12 @@
     SAVE IMAGE my-image:latest
 
 smoke-test:
-<<<<<<< HEAD
     FROM earthly/dind:alpine-3.18-docker-23.0.6-r4
     WITH DOCKER --load test:latest=+build
         RUN docker run test:latest
-=======
     FROM earthly/dind:alpine
     WITH DOCKER --load +build
         RUN docker run my-image:latest
->>>>>>> 5e0f1ab2
     END
 ```
 
@@ -57,12 +54,8 @@
 It is possible to run `docker-compose` via `WITH DOCKER`, either explicitly, simply by running the `docker-compose` tool, or implicitly, via the `--compose` flag. The `--compose` flag allows you to specify a Docker compose stack that needs to be brought up before the execution of the `RUN` command. For example:
 
 ```Dockerfile
-<<<<<<< HEAD
 FROM earthly/dind:alpine-3.18-docker-23.0.6-r4
-=======
-FROM earthly/dind:alpine
 COPY docker-compose.yml ./
->>>>>>> 5e0f1ab2
 WITH DOCKER \
         --compose docker-compose.yml \
         --service db \
