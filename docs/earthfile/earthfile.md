# Earthfile reference

<!--

Note to person editing!!

The general order of the commands is as follows:

- Core classical Dockerfile commands (order is the same as in the Dockerfile official docs)
- Core, GA'd Earthly commands
- Other Dockerfile commands which have the exact same behavior in Earthly as in Dockerfiles
- Beta Earthly commands
- Experimental Earthly commands
- Classical Dockerfile commands that are not supported
- Deprecated Earthly commands

-->

Earthfiles are comprised of a series of target declarations and recipe definitions. Earthfiles are named `Earthfile`, regardless of their location in the codebase.

Earthfiles have the following rough structure:

```
<base-recipe>
...

<target-name>:
    <recipe>
    ...

<target-name>:
    <recipe>
    ...

<command-name>:
    <recipe>
    ...
```

Each recipe contains a series of commands, which are defined below. For an introduction into Earthfiles, see the [Basics page](../basics/basics.md).

## FROM

#### Synopsis

* `FROM <image-name>`
* `FROM [--platform <platform>] [--allow-privileged] <target-ref> [--<build-arg-key>=<build-arg-value>...]`

#### Description

The `FROM` command initializes a new build environment and sets the base image for subsequent instructions. It works similarly to the classical [Dockerfile `FROM` instruction](https://docs.docker.com/engine/reference/builder/#from), but it has the added ability to use another [target](https://docs.earthly.dev/docs/guides/target-ref#target-reference)'s image as the base image.

Examples:

* Classical reference: `FROM alpine:latest`
* Local reference: `FROM +another-target`
* Relative reference: `FROM ./subdirectory+some-target` or `FROM ../otherdirectory+some-target`
* Absolute reference: `FROM /absolute/path+some-target`
* Remote reference from a public or [private](https://docs.earthly.dev/docs/guides/auth) git repository: `FROM github.com/example/project+remote-target`

The `FROM` command does not mark any saved images or artifacts of the referenced target for output, nor does it mark any push commands of the referenced target for pushing. For that, please use [`BUILD`](#build).

{% hint style='info' %}
##### Note

The `FROM ... AS ...` form available in the classical Dockerfile syntax is not supported in Earthfiles. Instead, define a new Earthly target. For example, the following Dockerfile
 
```Dockerfile
# Dockerfile

FROM alpine:3.15 AS build
# ... instructions for build

FROM build as another
# ... further instructions inheriting build

FROM busybox as yet-another
COPY --from=build ./a-file ./
```

can become

```Dockerfile
# Earthfile

build:
    FROM alpine:3.15
    # ... instructions for build
    SAVE ARTIFACT ./a-file

another:
    FROM +build
    # ... further instructions inheriting build

yet-another:
    FROM busybox
    COPY +build/a-file ./
```
{% endhint %}

#### Options

##### `--<build-arg-key>=<build-arg-value>`

Sets a value override of `<build-arg-value>` for the build arg identified by `<build-arg-key>`. See also [BUILD](#build) for more details about build args.

##### `--platform <platform>`

Specifies the platform to build on.

For more information see the [multi-platform guide](../guides/multi-platform.md).

##### `--allow-privileged`

Allows remotely-referenced targets to request privileged capabilities; this flag has no effect when referencing local targets.

Additionally, for privileged capabilities, earthly must be invoked on the command line with the `--allow-privileged` (or `-P`) flag.

For example, consider two Earthfiles, one hosted on a remote GitHub repo:

```Dockerfile
# github.com/earthly/example
FROM alpine:latest
elevated-target:
    RUN --privileged echo do something requiring privileged access.
```

and a local Earthfile:

```Dockerfile
FROM alpine:latest
my-target:
    FROM --allow-privileged github.com/earthly/example+elevated-target
    # ... further instructions inheriting remotely referenced Earthfile
```

then one can build `my-target` by invoking earthly with the `--allow-privileged` (or `-P`) flag:

```bash
earthly --allow-privileged +my-target
```

##### `--build-arg <key>=<value>` (**deprecated**)

This option is deprecated. Use `--<build-arg-key>=<build-arg-value>` instead.

## RUN

#### Synopsis

* `RUN [--push] [--entrypoint] [--privileged] [--secret <env-var>=<secret-id>] [--ssh] [--mount <mount-spec>] [--] <command>` (shell form)
* `RUN [[<flags>...], "<executable>", "<arg1>", "<arg2>", ...]` (exec form)

#### Description

The `RUN` command executes commands in the build environment of the current target, in a new layer. It works similarly to the [Dockerfile `RUN` command](https://docs.docker.com/engine/reference/builder/#run), with some added options.

The command allows for two possible forms. The *exec form* runs the command executable without the use of a shell. The *shell form* uses the default shell (`/bin/sh -c`) to interpret the command and execute it. In either form, you can use a `\` to continue a single `RUN` instruction onto the next line.

When the `--entrypoint` flag is used, the current image entrypoint is used to prepend the current command.

To avoid any ambiguity regarding whether an argument is a `RUN` flag option or part of the command, the delimiter `--` may be used to signal the parser that no more `RUN` flag options will follow.

#### Options

##### `--push`

Marks the command as a "push command". Push commands are never cached, thus they are executed on every applicable invocation of the build.

Push commands are not run by default. Add the `--push` flag to the `earthly` invocation to enable pushing. For example

```bash
earthly --push +deploy
```

Push commands were introduced to allow the user to define commands that have an effect external to the build. Good candidates for push commands are uploads of artifacts to artifactories, commands that make a change to an external environment, like a production or staging environment.

##### `--no-cache`

Force the command to run every time; ignoring any cache. Any commands following the invocation of `RUN --no-cache`, will also ignore the cache. If `--no-cache` is used as an option on the `RUN` statement within a `WITH DOCKER` statement, all commands after the `WITH DOCKER` will also ignore the cache.

##### `--entrypoint`

Prepends the currently defined entrypoint to the command.

This option is useful for replacing `docker run` in a traditional build environment. For example, a command like

```bash
docker run --rm -v "$(pwd):/data" cytopia/golint .
```

Might become the following in an Earthfile

```Dockerfile
FROM cytopia/goling
COPY . /data
RUN --entrypoint .
```

##### `--privileged`

Allows the command to use privileged capabilities.

Note that privileged mode is not enabled by default. In order to use this option, you need to additionally pass the flag `--allow-privileged` (or `-P`) to the `earthly` command. Example:

```bash
earthly --allow-privileged +some-target
```

##### `--secret <env-var>=<secret-id> | <secret-id>`

Makes available a secret, in the form of an env var (its name is defined by `<env-var>`), to the command being executed. 
If you only specify `<secret-id>`, the name of the env var will be `<secret-id>` and its value the value of `<secret-id>`.

Here is an example that showcases both syntaxes:

```Dockerfile
release:
    RUN --push --secret GITHUB_TOKEN=GH_TOKEN github-release upload
release-short:
    RUN --push --secret GITHUB_TOKEN github-release upload
```

```bash
earthly --secret GH_TOKEN="the-actual-secret-token-value" +release
earthly --secret GITHUB_TOKEN="the-actual-secret-token-value" +release-short
```

An empty string is also allowed for `<secret-id>`, allowing for optional secrets, should it need to be disabled.

```Dockerfile
release:
    ARG SECRET_ID=GH_TOKEN
    RUN --push --secret GITHUB_TOKEN=$SECRET_ID github-release upload
release-short:
    ARG SECRET_ID=GITHUB_TOKEN
    RUN --push --secret $SECRET_ID github-release upload
```

```bash
earthly +release --SECRET_ID=""
earthly +release-short --SECRET_ID=""
```

It is also possible to mount a secret as a file with `RUN --mount type=secret,id=secret-id,target=/path/of/secret,mode=0400`. See `--mount` below.

For more information on how to use secrets see the [build arguments and secrets guide](../guides/build-args.md). See also the [Cloud secrets guide](../cloud/cloud-secrets.md).

##### `--ssh`

Allows a command to access the ssh authentication client running on the host via the socket which is referenced by the environment variable `SSH_AUTH_SOCK`.

Here is an example:

```Dockerfile
RUN mkdir -p ~/.ssh && \
    echo 'github.com ssh-rsa AAAAB3NzaC1yc2EAAAABIwAAAQEAq2A7hRGmdnm9tUDbO9IDSwBK6TbQa+PXYPCPy6rbTrTtw7PHkccKrpp0yVhp5HdEIcKr6pLlVDBfOLX9QUsyCOV0wzfjIJNlGEYsdlLJizHhbn2mUjvSAHQqZETYP81eFzLQNnPHt4EVVUh7VfDESU84KezmD5QlWpXLmvU31/yMf+Se8xhHTvKSCZIFImWwoG6mbUoWf9nzpIoaSjB+weqqUUmpaaasXVal72J+UX2B+2RPW3RcT0eOzQgqlJL3RKrTJvdsjE3JEAvGq3lGHSZXy28G3skua2SmVi/w4yCE6gbODqnTWlg7+wC604ydGXA8VJiS5ap43JXiUFFAaQ==' >> ~/.ssh/known_hosts && \
    echo 'gitlab.com ssh-rsa AAAAB3NzaC1yc2EAAAADAQABAAABAQCsj2bNKTBSpIYDEGk9KxsGh3mySTRgMtXL583qmBpzeQ+jqCMRgBqB98u3z++J1sKlXHWfM9dyhSevkMwSbhoR8XIq/U0tCNyokEi/ueaBMCvbcTHhO7FcwzY92WK4Yt0aGROY5qX2UKSeOvuP4D6TPqKF1onrSzH9bx9XUf2lEdWT/ia1NEKjunUqu1xOB/StKDHMoX4/OKyIzuS0q/T1zOATthvasJFoPrAjkohTyaDUz2LN5JoH839hViyEG82yB+MjcFV5MU3N1l1QL3cVUCh93xSaua1N85qivl+siMkPGbO5xR/En4iEY6K2XPASUEMaieWVNTRCtJ4S8H+9' >> ~/.ssh/known_hosts
RUN --ssh git config --global url."git@github.com:".insteadOf "https://github.com/" && \
    go mod download
```

##### `--mount <mount-spec>`

Mounts a file or directory in the context of the build environment.

The `<mount-spec>` is defined as a series of comma-separated list of key-values. The following keys are allowed

| Key | Description | Example |
| --- | --- | --- |
| `type` | The type of the mount. Currently only `cache`, `tmpfs`, and `secret` are allowed. | `type=cache` |
| `target` | The target path for the mount. | `target=/var/lib/data` |
| `mode` | The permission of the mounted file, in octal format (the same format the chmod unix command line expects). | `mode=0400` |
| `id` | The secret ID for the contents of the `target` file, only applicable for `type=secret`. | `id=my-password` |
| `sharing` | The sharing mode (`locked`, `shared`, `private`) for the cache mount, only applicable for `type=cache`. | `sharing=shared` |

For cache mounts, the sharing mode can be one of the following:

* `locked` (default) - the cache mount is locked for the duration of the execution, other concurrent builds will wait for the lock to be released.
* `shared` - the cache mount is shared between all concurrent builds.
* `private` - if another concurrent build attempts to use the cache, a new (empty) cache will be created for the concurrent build.

###### Examples:

Persisting cache for a single `RUN` command, even when its dependencies change:

```Dockerfile
ENV GOCACHE=/go-cache
RUN --mount=type=cache,target=/go-cache go build main.go
```

{% hint style='warning' %}
Note that mounts cannot be shared between targets, nor can they be shared within the same target, if the build-args differ between invocations.
{% endhint %}

Mounting a secret as a file:

```Dockerfile
RUN --mount=type=secret,id=netrc,target=/root/.netrc curl https://example.earthly.dev/restricted/example-file-that-requires-auth > data
```

The contents of the secret `/root/.netrc` file can then be specified from the command line as:

```bash
earthly --secret netrc="machine example.earthly.dev login myusername password mypassword" +base
```

or by passing the contents of an existing file from the host filesystem:

```bash
earthly --secret-file netrc="$HOME/.netrc" +base
```


##### `--interactive` / `--interactive-keep`

Opens an interactive prompt during the target build. An interactive prompt must:

1. Be the last issued command in the target, with the exception of `SAVE IMAGE` commands. This also means that you cannot `FROM` a target containing a `RUN --interactive`.
2. Be the only `--interactive` target within the run.
3. Not be within a `LOCALLY`-designated target.

###### Examples:

Start an interactive python REPL:
```Dockerfile
python:
    FROM alpine:3.15
    RUN apk add python
    RUN --interactive python
```

Start `bash` to tweak an image by hand. Changes made will be included:
```Dockerfile
build:
    FROM alpine:3.15
    RUN apk add bash
    RUN --interactive-keep bash
```

## COPY

#### Synopsis

* `COPY [options...] <src>... <dest>` (classical form)
* `COPY [options...] <src-artifact>... <dest>` (artifact form)
* `COPY [options...] (<src-artifact> --<build-arg-key>=<build-arg-value>...) <dest>` (artifact form with build args)

#### Description

The command `COPY` allows copying of files and directories between different contexts.

The command may take a couple of possible forms. In the *classical form*, `COPY` copies files and directories from the build context into the build environment - in this form, it works similarly to the [Dockerfile `COPY` command](https://docs.docker.com/engine/reference/builder/#copy). In the *artifact form*, `COPY` copies files or directories (also known as "artifacts" in this context) from the artifact environment of other build targets into the build environment of the current target. Either form allows the use of wildcards for the sources.

The parameter `<src-artifact>` is an [artifact reference](../guides/target-ref.md#artifact-reference) and is generally of the form `<target-ref>/<artifact-path>`, where `<target-ref>` is the reference to the target which needs to be built in order to yield the artifact and `<artifact-path>` is the path within the artifact environment of the target, where the file or directory is located. The `<artifact-path>` may also be a wildcard.

The `COPY` command does not mark any saved images or artifacts of the referenced target for output, nor does it mark any push commands of the referenced target for pushing. For that, please use [`BUILD`](#build).

The classical form of the `COPY` command differs from Dockerfiles in three cases:

* URL sources are not yet supported.
* Absolute paths are not supported - sources in the current directory cannot be referenced with a leading `/`
* The Earthly `COPY` is a classical `COPY --link`. It uses layer merging for the copy operations.

{% hint style='info' %}
##### Note
To prevent Earthly from copying unwanted files, you may specify file patterns to be excluded from the build context using an [`.earthlyignore`](./earthlyignore.md) file. This file has the same syntax as a [`.dockerignore` file](https://docs.docker.com/engine/reference/builder/#dockerignore-file).
{% endhint %}

#### Options

##### `--dir`

The option `--dir` changes the behavior of the `COPY` command to copy the directories themselves, rather than the contents of the directories. It allows the command to behave similarly to a `cp -r` operation on a unix system. This allows the enumeration of several directories to be copied over on a single line (and thus, within a single layer). For example, the following two are equivalent with respect to what is being copied in the end (but not equivalent with respect to the number of layers used).

```Dockerfile
COPY dir1 dir1
COPY dir2 dir2
COPY dir3 dir3
```

```Dockerfile
COPY --dir dir1 dir2 dir3 ./
```

If the directories were copied without the use of `--dir`, then their contents would be merged into the destination.

##### `--<build-arg-key>=<build-arg-value>`

Sets a value override of `<build-arg-value>` for the build arg identified by `<build-arg-key>`, when building the target containing the mentioned artifact. See also [BUILD](#build) for more details about the build arg options.

Note that build args and the artifact references they apply to need to be surrounded by parenthesis:

```Dockerfile
COPY (+target1/artifact --arg1=foo --arg2=bar) ./dest/path
```

##### `--keep-ts`

Instructs Earthly to not overwrite the file creation timestamps with a constant.

##### `--keep-own`

Instructs Earthly to keep file ownership information. This applies only to the *artifact form* and has no effect otherwise.

<<<<<<< HEAD
##### `--chmod <mode>`

Instructs Earthly to change the file permissions of the copied files. The `<mode>` needs to be in octal format, e.g. `--chmod 0755` or `--chmod 755`.
=======
{% hint style='info' %}
Note that you must include the flag in the corresponding `SAVE ARTIFACT --keep-own ...` command, if using *artifact form*.
{% endhint %}
>>>>>>> 3aa244e2

##### `--if-exists`

Only copy source if it exists; if it does not exist, earthly will simply ignore the COPY command and won't treat any missing sources as failures.

##### `--from`

Although this option is present in classical Dockerfile syntax, it is not supported by Earthfiles. You may instead use a combination of `SAVE ARTIFACT` and `COPY` *artifact form* commands to achieve similar effects. For example, the following Dockerfile

```Dockerfile
# Dockerfile
COPY --from=some-image /path/to/some-file.txt ./
```

... would be equivalent to `final-target` in the following Earthfile

```Dockerfile
# Earthfile
intermediate:
    FROM some-image
    SAVE ARTIFACT /path/to/some-file.txt

final-target:
    COPY +intermediate/some-file.txt ./
```

##### `--platform <platform>`

In *artifact form*, it specifies the platform to build the artifact on.

For more information see the [multi-platform guide](../guides/multi-platform.md).

##### `--allow-privileged`

Same as [`FROM --allow-privileged`](#allow-privileged).

##### `--build-arg <key>=<value>` (**deprecated**)

The option `--build-arg` is deprecated. Use `--<build-arg-key>=<build-arg-value>` instead.

#### Examples

Assuming the following directory tree, of a folder named `test`:

```
test
  └── file
```

Here is how the following copy commands will behave:

```
# Copies the contents of the test directory.
# To access the file, it would be found at ./file
COPY test .

# Also copies the contents of the test directory.
# To access the file, it would be found at ./file
COPY test/* .

# Copies the whole test folder.
# To access the file, it would be found at ./test/file
COPY --dir test .
```

One can also copy from other Earthfile targets:

```
FROM alpine:3.15
dummy-target:
    RUN echo aGVsbG8= > encoded-data
    SAVE ARTIFACT encoded-data
example:
    COPY +dummy-target/encoded-data .
    RUN cat encoded-data | base64 -d
```

Parentheses are required when passing build-args:

```
FROM alpine:3.15
RUN apk add coreutils # required for base32 binary
dummy-target:
    ARG encoder="base64"
    RUN echo hello | $encoder > encoded-data
    SAVE ARTIFACT encoded-data
example:
    COPY ( +dummy-target/encoded-data --encoder=base32 ) .
    RUN cat encoded-data | base32 -d
```

For detailed examples demonstrating how other scenarios may function, please see our [test suite](https://github.com/earthly/earthly/blob/main/tests/copy.earth).

## ARG

#### Synopsis

* `ARG [--required] <name>[=<default-value>]` (constant form)
* `ARG [--required] <name>=$(<default-value-expr>)` (dynamic form)

#### Description

The command `ARG` declares a variable (or arg) with the name `<name>` and with an optional default value `<default-value>`. If no default value is provided, then empty string is used as the default value.

This command works similarly to the [Dockerfile `ARG` command](https://docs.docker.com/engine/reference/builder/#arg), with a few differences regarding the scope and the predefined args (called builtin args in Earthly). The variable's scope is always limited to the recipe of the current target or command and only from the point it is declared onward. For more information regarding builtin args, see the [builtin args page](./builtin-args.md).

In its *constant form*, the arg takes a default value defined as a constant string. If the `<default-value>` is not provided, then the default value is an empty string. In its *dynamic form*, the arg takes a default value defined as an expression. The expression is evaluated at run time and its result is used as the default value. The expression is interpreted via the default shell (`/bin/sh -c`) within the build environment.

The value of an arg can be overridden either from the `earthly` command

```bash
earthly <target-ref> --<name>=<override-value>
```

or from a command from another target, when implicitly or explicitly invoking the target containing the `ARG`

```Dockerfile
BUILD <target-ref> --<name>=<override-value>
COPY (<target-ref>/<artifact-path> --<name>=<override-value>) <dest-path>
FROM <target-ref> --<name>=<override-value>
```

for example

```Dockerfile
BUILD +binary --NAME=john
COPY (+binary/bin --NAME=john) ./
FROM +docker-image --NAME=john
```

For more information on how to use build args see the [build arguments and secrets guide](../guides/build-args.md). A number of builtin args are available and are pre-filled by Earthly. For more information see [builtin args](./builtin-args.md).

#### Options

##### `--required`

A required `ARG` must be provided at build time and can never have a default value. Required args can help eliminate cases where the user has unexpectedly set an `ARG` to `""`.

```
target-required:
    # user must supply build arg for target
    ARG --required NAME

build-linux:
    # or explicitly supply in build command
    BUILD +target-required --NAME=john
```

#### `--global`

A global `ARG` is an arg that is made available to all targets in the Earthfile. This is useful for setting a default value for an arg that is used in many targets.

Global args may only be declared in base targets.

## SAVE ARTIFACT

#### Synopsis

* `SAVE ARTIFACT [--keep-ts] [--keep-own] [--if-exists] [--force] <src> [<artifact-dest-path>] [AS LOCAL <local-path>]`

#### Description

The command `SAVE ARTIFACT` copies a file, a directory, or a series of files and directories represented by a wildcard, from the build environment into the target's artifact environment.

If `AS LOCAL ...` is also specified, it additionally marks the artifact to be copied to the host at the location specified by `<local-path>`, once the build is deemed as successful. Note that local artifacts are only produced by targets that are run directly with `earthly`, or when invoked using [`BUILD`](#build).

If `<artifact-dest-path>` is not specified, it is inferred as `/`.

Files within the artifact environment are also known as "artifacts". Once a file has been copied into the artifact environment, it can be referenced in other places of the build (for example in a `COPY` command), using an [artifact reference](../guides/target-ref.md#artifact-reference).

{% hint style='info' %}
##### Hint
In order to inspect the contents of an artifacts environment, you can run

```bash
earthly --artifact +<target>/* ./output/
```

This command dumps the contents of the artifact environment of the target `+<target>` into a local directory called `output`, which can be inspected directly.
{% endhint %}

{% hint style='danger' %}
##### Important
Note that there is a distinction between a *directory artifact* and *file artifact* when it comes to local output. When saving an artifact locally, a directory artifact will **replace** the destination entirely, while a file (or set of files) artifact will be copied **into** the destination directory.

```Dockerfile
# This will wipe ./destination and replace it with the contents of the ./my-directory artifact.
SAVE ARTIFACT ./my-directory AS LOCAL ./destination
# This will merge the contents of ./my-directory into ./destination.
SAVE ARTIFACT ./my-directory/* AS LOCAL ./destination
```
{% endhint %}

{% hint style='danger' %}
##### Important

As of [`VERSION 0.6`](#version), local artifacts are only saved [if they are connected to the initial target through a chain of `BUILD` commands](#what-is-being-output-and-pushed).

{% endhint %}

#### Options

##### `--keep-ts`

Instructs Earthly to not overwrite the file creation timestamps with a constant.

##### `--keep-own`

Instructs Earthly to keep file ownership information.

##### `--if-exists`

Only save artifacts if they exists; if not, earthly will simply ignore the SAVE ARTIFACT command and won't treat any missing sources as failures.

##### `--force`

Force save operations which may be unsafe, such as writing to (or overwriting) a file or directory on the host filesystem located outside of the context of the directory containing the Earthfile.

#### Examples

Assuming the following directory tree, of a folder named `test`:

```
test
  └── file

```

Here is how the following `SAVE ARTIFACT ... AS LOCAL` commands will behave:

```
WORKDIR base
COPY test .

# This will copy the base folder into the output directory.
# You would find file at out-dot/base/file.
SAVE ARTIFACT . AS LOCAL out-dot/

# This will copy the contents of the base folder into the output directory.
# You would find sub-file at out-glob/file. Note the base directory is not in the output.
SAVE ARTIFACT ./* AS LOCAL out-glob/
```

For detailed examples demonstrating how other scenarios may function, please see our [test suite](https://github.com/earthly/earthly/blob/main/tests/file-copying.earth).

## SAVE IMAGE

#### Synopsis

* `SAVE IMAGE [--cache-from=<cache-image>] [--push] <image-name>...` (output form)
* `SAVE IMAGE --cache-hint` (cache hint form)

#### Description

In the *output form*, the command `SAVE IMAGE` marks the current build environment as the image of the target and assigns one or more output image names.

In the *cache hint form*, it instructs Earthly that the current target should be included as part of the explicit cache. For more information see the [remote caching guide](../remote-caching.md).

{% hint style='info' %}
##### Assigning multiple image names

The `SAVE IMAGE` command allows you to assign more than one image name:

```Dockerfile
SAVE IMAGE my-image:latest my-image:1.0.0 my-example-registry.com/another-image:latest
```

Or

```Dockerfile
SAVE IMAGE my-image:latest
SAVE IMAGE my-image:1.0.0
SAVE IMAGE my-example-registry.com/another-image:latest
```
{% endhint %}

{% hint style='danger' %}
##### Important

As of [`VERSION 0.6`](#version), the `--referenced-save-only` feature flag is enabled by default. Images are only saved [if they are connected to the initial target through a chain of `BUILD` commands](#what-is-being-output-and-pushed).

{% endhint %}

#### Options

##### `--push`

The `--push` options marks the image to be pushed to an external registry after it has been loaded within the docker daemon available on the host.

If inline caching is enabled, the `--push` option also instructs Earthly to use the specified image names as cache sources.

The actual push is not executed by default. Add the `--push` flag to the earthly invocation to enable pushing. For example

```bash
earthly --push +docker-image
```

##### `--cache-from=<cache-image>`

Adds additional cache sources to be used when `--use-inline-cache` is enabled. For more information see the [remote caching guide](../remote-caching.md).

##### `--cache-hint`

Instructs Earthly that the current target should be included as part of the explicit cache. For more information see the [remote caching guide](../remote-caching.md).

##### `--no-manifest-list`

Instructs Earthly to not create a manifest list for the image. This may be useful on platforms that do not support multi-platform images (for example, AWS Lambda), and the image produced needs to be of a different platform than the default one.

## BUILD

#### Synopsis

* `BUILD [--platform <platform>] [--allow-privileged] <target-ref> [--<build-arg-name>=<build-arg-value>...]`

#### Description

The command `BUILD` instructs Earthly to additionally invoke the build of the target referenced by `<target-ref>`, where `<target-ref>` follows the rules defined by [target referencing](../guides/target-ref.md#target-reference). The invocation will mark any images, or artifacts saved by the referenced target for local output (assuming local output is enabled), and any push commands issued by the referenced target for pushing (assuming pushing is enabled).

{% hint style='info' %}
##### What is being output and pushed

In Earthly v0.6+, what is being output and pushed is determined either by the main target being invoked on the command-line directly, or by targets directly connected to it via a chain of `BUILD` calls. Other ways to reference a target, such as `FROM`, `COPY`, `WITH DOCKER --load` etc, do not contribute to the final set of outputs or pushes.

If you are referencing a target via some other command, such as `COPY` and you would like for the outputs or pushes to be included, you can issue an equivalent `BUILD` command in addition to the `COPY`. For example

```Dockerfile
my-target:
    COPY --platform=linux/amd64 (+some-target/some-file.txt --FOO=bar) ./
```

Should be amended with the following additional `BUILD` call:

```Dockerfile
my-target:
    BUILD --platform=linux/amd64 +some-target --FOO=bar
    COPY --platform=linux/amd64 (+some-target/some-file.txt --FOO=bar) ./
```

This, however, assumes that the target `+my-target` is itself connected via a `BUILD` chain to the main target being built. If that is not the case, additional `BUILD` commands should be issued higher up the hierarchy.
{% endhint %}

#### Options

##### `--<build-arg-key>=<build-arg-value>`

Sets a value override of `<build-arg-value>` for the build arg identified by `<build-arg-key>`.

The override value of a build arg may be a constant string

```
--SOME_ARG="a constant value"
```

or an expression involving other build args

```
--SOME_ARG="a value based on other args, like $ANOTHER_ARG and $YET_ANOTHER_ARG"
```

or a dynamic expression, based on the output of a command executed in the context of the build environment.

```
--SOME_ARG=$(find /app -type f -name '*.php')
```

Dynamic expressions are delimited by `$(...)`.

##### `--platform <platform>`

Specifies the platform to build on.

This flag may be repeated in order to instruct the system to perform the build for multiple platforms. For example

```Dockerfile
build-all-platforms:
    BUILD --platform=linux/amd64 --platform=linux/arm/v7 +build
```

For more information see the [multi-platform guide](../guides/multi-platform.md).

##### `--allow-privileged`

Same as [`FROM --allow-privileged`](#allow-privileged).

##### `--build-arg <build-arg-key>=<build-arg-value>` (**deprecated**)

This option is deprecated. Please use `--<build-arg-key>=<build-arg-value>` instead.

## VERSION

#### Synopsis

* `VERSION [options...] <version-number>`

#### Description

The command `VERSION` identifies which set of features to enable in Earthly while handling the corresponding Earthfile. The `VERSION` command is mandatory starting with Earthly 0.7. The `VERSION` command must be the first command in the Earthfile.

#### Options

Individual features may be enabled by setting the corresponding feature flag.
New features start off as experimental, which is why they are disabled by default.
Once a feature reaches maturity, it will be enabled by default under a new version number.

Please note that using individual feature flags directly does not guarantee the forwards-backwards compatibility of Earthfiles across versions. Using individual feature flags is experimental and is not recommended for production use.

All features are described in [the version-specific features reference](./features.md).

## PROJECT

#### Synopsis

* `PROJECT <org-name>/<project-name>`

#### Description

The command `PROJECT` marks the current Earthfile as being part of the project belonging to the [Earthly organization](https://docs.earthly.dev/earthly-cloud/overview) `<org-name>` and the project `<project-name>`. The project is used by Earthly to retrieve [cloud-based secrets](../cloud/cloud-secrets.md) belonging to the project, and associate any build logs to the project when logged in, and sharing build logs is enabled.

The `PROJECT` command can only be used in the `base` recipe and it applies to the entire Earthfile. The `PROJECT` command can never contain any `ARG`s that need expanding.

## GIT CLONE

#### Synopsis

* `GIT CLONE [--branch <git-ref>] [--keep-ts] <git-url> <dest-path>`

#### Description

The command `GIT CLONE` clones a git repository from `<git-url>`, optionally referenced by `<git-ref>`, into the build environment, within the `<dest-path>`.

In contrast to an operation like `RUN git clone <git-url> <dest-path>`, the command `GIT CLONE` is cache-aware and correctly distinguishes between different git commit IDs when deciding to reuse a previous cache or not. In addition, `GIT CLONE` can also use [Git authentication configuration](../guides/auth.md) passed on to `earthly`, whereas `RUN git clone` would require additional secrets passing, if the repository is not publicly accessible.

#### Options

##### `--branch <git-ref>`

Points the `HEAD` to the git reference specified by `<git-ref>`. If this option is not specified, then the remote `HEAD` is used instead.

##### `--keep-ts`

Instructs Earthly to not overwrite the file creation timestamps with a constant.

## FROM DOCKERFILE

#### Synopsis

* `FROM DOCKERFILE [options...] <context-path>`

#### Description

The `FROM DOCKERFILE` command initializes a new build environment, inheriting from an existing Dockerfile. This allows the use of Dockerfiles in Earthly builds.

The `<context-path>` is the path where the Dockerfile build context exists. By default, it is assumed that a file named `Dockerfile` exists in that directory. The context path can be either a path on the host system, or an [artifact reference](../guides/target-ref.md#artifact-reference), pointing to a directory containing a `Dockerfile`.

#### Options

##### `-f <dockerfile-path>`

Specify an alternative Dockerfile to use. The `<dockerfile-path>` can be either a path on the host system, relative to the current Earthfile, or an [artifact reference](../guides/target-ref.md#artifact-reference) pointing to a Dockerfile.

{% hint style='info' %}
It is possible to split the `Dockerfile` and the build context across two separate [artifact references](../guides/target-ref.md#artifact-reference):

```Dockerfile
FROM alpine

mybuildcontext:
    WORKDIR /mydata
    RUN echo mydata > myfile
    SAVE ARTIFACT /mydata

mydockerfile:
    RUN echo "
FROM busybox
COPY myfile .
RUN cat myfile" > Dockerfile
    SAVE ARTIFACT Dockerfile

docker:
    FROM DOCKERFILE -f +mydockerfile/Dockerfile +mybuildcontext/mydata/*
    SAVE IMAGE testimg:latest
```

Note that `+mybuildcontext/mydata` on its own would copy the directory _and_ its contents; where as `+mybuildcontext/mydata/*` is required to copy all of the contents from within the `mydata` directory (
without copying the wrapping `mydata` directory).

If both the `Dockerfile` and build context are inside the same target, one must reference the same target twice, e.g. `FROM DOCKERFILE -f +target/dir/Dockerfile +target/dir`.
{% endhint %}

##### `--build-arg <key>=<value>`

Sets a value override of `<value>` for the Dockerfile build arg identified by `<key>`. This option is similar to the `docker build --build-arg <key>=<value>` option.

##### `--target <target-name>`

In a multi-stage Dockerfile, sets the target to be used for the build. This option is similar to the `docker build --target <target-name>` option.

##### `--platform <platform>`

Specifies the platform to build on.

For more information see the [multi-platform guide](../guides/multi-platform.md).

## WITH DOCKER

#### Synopsis

```Dockerfile
WITH DOCKER [--pull <image-name>] [--load <image-name>=<target-ref>] [--compose <compose-file>]
            [--service <compose-service>] [--allow-privileged]
  <commands>
  ...
END
```

#### Description

The clause `WITH DOCKER` initializes a Docker daemon to be used in the context of a `RUN` command. The Docker daemon can be pre-loaded with a set of images using options such as `-pull` and `--load`. Once the execution of the `RUN` command has completed, the Docker daemon is stopped and all of its data is deleted, including any volumes and network configuration. Any other files that may have been created are kept, however.

The clause `WITH DOCKER` automatically implies the `RUN --privileged` flag.

The `WITH DOCKER` clause only supports the command [`RUN`](#run). Other commands (such as `COPY`) need to be run either before or after `WITH DOCKER ... END`. In addition, only one `RUN` command is permitted within `WITH DOCKER`. However, multiple shell commands may be stringed together using `;` or `&&`.

A typical example of a `WITH DOCKER` clause might be:

```Dockerfile
FROM earthly/dind:alpine
WORKDIR /test
COPY docker-compose.yml ./
WITH DOCKER \
        --compose docker-compose.yml \
        --load image-name:latest=(+some-target --SOME_BUILD_ARG=value) \
        --load another-image-name:latest=+another-target \
        --pull some-image:latest
    RUN docker run ... && \
        docker run ... && \
        ...
END
```

For more examples, see the [Docker in Earthly guide](../guides/docker-in-earthly.md) and the [Integration testing guide](../guides/integration.md).

For information on using `WITH DOCKER` with podman see the [Podman guide](../guides/podman.md)

{% hint style='info' %}
##### Note
For performance reasons, it is recommended to use a Docker image that already contains `dockerd`. If `dockerd` is not found, Earthly will attempt to install it.

Earthly provides officially supported images such as `earthly/dind:alpine` and `earthly/dind:ubuntu` to be used together with `WITH DOCKER`.
{% endhint %}

#### Options

##### `--pull <image-name>`

Pulls the Docker image `<image-name>` from a remote registry and then loads it into the temporary Docker daemon created by `WITH DOCKER`.

This option may be repeated in order to provide multiple images to be pulled.

{% hint style='info' %}
##### Note
It is recommended that you avoid issuing `RUN docker pull ...` and use `WITH DOCKER --pull ...` instead. The classical `docker pull` command does not take into account Earthly caching and so it would redownload the image much more frequently than necessary.
{% endhint %}

##### `--load <image-name>=<target-ref>`

Builds the image referenced by `<target-ref>` and then loads it into the temporary Docker daemon created by `WITH DOCKER`. The image can be referenced as `<image-name>` within `WITH DOCKER`.

`<target-ref>` may be a simple target reference (`+some-target`), or a target reference with a build arg `(+some-target --SOME_BUILD_ARG=value)`.

This option may be repeated in order to provide multiple images to be loaded.

The `WITH DOCKER --load` option does not mark any saved images or artifacts of the referenced target for local output, nor does it mark any push commands of the referenced target for pushing. For that, please use [`BUILD`](#build).

##### `--compose <compose-file>`

Loads the compose definition defined in `<compose-file>`, adds all applicable images to the pull list and starts up all applicable compose services within.

This option may be repeated, thus having the same effect as repeating the `-f` flag in the `docker-compose` command.

##### `--service <compose-service>`

Specifies which compose service to pull and start up. If no services are specified and `--compose` is used, then all services are pulled and started up.

This option can only be used if `--compose` has been specified.

This option may be repeated in order to specify multiple services.

##### `--platform <platform>`

Specifies the platform for any referenced `--load` and `--pull` images.

For more information see the [multi-platform guide](../guides/multi-platform.md).

##### `--allow-privileged`

Same as [`FROM --allow-privileged`](#allow-privileged).

##### `--build-arg <key>=<value>` (**deprecated**)

This option is deprecated. Please use `--load <image-name>=(<target-ref> --<build-arg-key>=<build-arg-value>)` instead.

## IF

#### Synopsis

* ```
  IF [<condition-options>...] <condition>
    <if-block>
  END
  ```
* ```
  IF [<condition-options>...] <condition>
    <if-block>
  ELSE
    <else-block>
  END
  ```
* ```
  IF [<condition-options>...] <condition>
    <if-block>
  ELSE IF [<condition-options>...] <condition>
    <else-if-block>
  ...
  ELSE
    <else-block>
  END
  ```

#### Description

The `IF` clause can perform varying commands depending on the outcome of one or more conditions. The expression passed as part of `<condition>` is evaluated by running it in the build environment. If the exit code of the expression is zero, then the block of that condition is executed. Otherwise, the control continues to the next `ELSE IF` condition (if any), or if no condition returns a non-zero exit code, the control continues to executing the `<else-block>`, if one is provided.

A very common pattern is to use the POSIX shell `[ ... ]` conditions. For example the following marks port `8080` as exposed if the file `./foo` exists.

```Dockerfile
IF [ -f ./foo ]
  EXPOSE 8080
END
```

{% hint style='info' %}
##### Note
Performing a condition requires that a `FROM` (or a from-like command, such as `LOCALLY`) has been issued before the condition itself.

For example, the following is NOT a valid Earthfile.

```Dockerfile
# NOT A VALID EARTHFILE.
ARG base=alpine
IF [ "$base" = "alpine" ]
    FROM alpine:3.15
ELSE
    FROM ubuntu:20.04
END
```

The reason this is invalid is because the `IF` condition is actually running the `/usr/bin/[` executable to test if the condition is true or false, and therefore requires that a valid build environment has been initialized.

Here is how this might be fixed.

```Dockerfile
ARG base=alpine
FROM busybox
IF [ "$base" = "alpine" ]
    FROM alpine:3.15
ELSE
    FROM ubuntu:20.04
END
```

By initializing the build environment with `FROM busybox`, the `IF` condition can execute on top of the `busybox` image.
{% endhint %}

{% hint style='danger' %}
##### Important
Changes to the filesystem in any of the conditions are not preserved. If a file is created as part of a condition, then that file will not be present in the build environment for any subsequent commands.
{% endhint %}

#### Options

##### `--privileged`

Same as [`RUN --privileged`](#privileged).

##### `--ssh`

Same as [`RUN --ssh`](#ssh).

##### `--no-cache`

Same as [`RUN --no-cache`](#no-cache).

##### `--mount <mount-spec>`

Same as [`RUN --mount <mount-spec>`](#mount-less-than-mount-spec-greater-than).

##### `--secret <env-var>=<secret-id>`

Same as [`RUN --secret <env-var>=<secret-id>`](#secret-less-than-env-var-greater-than-less-than-secret-id-greater-than).

## FOR

Enable via `VERSION 0.6`.

#### Synopsis

* ```
  FOR [<options>...] <variable-name> IN <expression>
    <for-block>
  END
  ```

#### Description

The `FOR` clause can iterate over the items resulting from the expression `<expression>`. On each iteration, the value of `<variable-name>` is set to the current item in the iteration and the block of commands `<for-block>` is executed in the context of that variable set as a build arg.

The expression may be either a constant list of items (e.g. `foo bar buz`), or the output of a command (e.g. `$(echo foo bar buz)`), or a parameterized list of items (e.g. `foo $BARBUZ`). The result of the expression is then tokenized using the list of separators provided via the `--sep` option. If unspecified, the separator list defaults to `[tab]`, `[new line]` and `[space]` (`\t\n `).

{% hint style='danger' %}
##### Important
Changes to the filesystem in expressions are not preserved. If a file is created as part of a `FOR` expression, then that file will not be present in the build environment for any subsequent commands.
{% endhint %}

#### Examples

As an example, `FOR` may be used to iterate over a list of files for compilation

```Dockerfile
FOR file IN $(ls)
  RUN gcc "${file}" -o "${file}.o" -c
END
```

As another example, `FOR` may be used to iterate over a set of directories in a monorepo and invoking targets within them.

```Dockerfile
FOR dir IN $(ls -d */)
  BUILD "./$dir+build"
END
```

#### Options

##### `--sep <separator-list>`

The list of separators to use when tokenizing the output of the expression. If unspecified, the separator list defaults to `[tab]`, `[new line]` and `[space]` (`\t\n `).

##### `--privileged`

Same as [`RUN --privileged`](#privileged).

##### `--ssh`

Same as [`RUN --ssh`](#ssh).

##### `--no-cache`

Same as [`RUN --no-cache`](#no-cache).

##### `--mount <mount-spec>`

Same as [`RUN --mount <mount-spec>`](#mount-less-than-mount-spec-greater-than).

##### `--secret <env-var>=<secret-id>`

Same as [`RUN --secret <env-var>=<secret-id>`](#secret-less-than-env-var-greater-than-less-than-secret-id-greater-than).

## WAIT

#### Synopsis

* ```
  WAIT
    <wait-block>
  END
  ```

#### Description

The `WAIT` clause executes the encapsulated commands and waits for them to complete.
This includes pushing and outputting local artifacts -- a feature which can be used to control the order of interactions with the outside world.

Even though the `WAIT` clause limits parallelism by forcing everything within it to finish executing before continuing, the commands **within** a `WAIT` block execute in parallel.

#### Examples

As an example, multiple `WAIT` blocks can be used; the first block builds and pushes to a remote registry (in parallel), then a second `WAIT` block
can be used to execute a script which requires those images to exist in the remote registry:

```Dockerfile
myimage:
  ...
  SAVE IMAGE --push user/img:tag

myotherimage:
  ...
  SAVE IMAGE --push user/otherimg:tag

WAIT
  BUILD +myimg
  BUILD +myotherimg
END
WAIT
  RUN --push ./deploy ...
END
```

One can also use a `WAIT` block to control the order in which a `SAVE ARTIFACT ... AS LOCAL` command is executed:

```Dockerfile
RUN ./generate > data
WAIT
  SAVE ARTIFACT data AS LOCAL output/data
END
RUN ./test data # even if this fails, data will have been output
```

## TRY (experimental)

{% hint style='info' %}
##### Note
The `TRY` command is currently incomplete and has experimental status. To use this feature, it must be enabled via `VERSION --try 0.7`.
{% endhint %}

#### Synopsis

* ```
  TRY
    <try-block>
  FINALLY
    <finally-block>
  END
  ```

#### Description

The `TRY` clause executes commands within the `<try-block>`, while ensuring that the `<finally-block>` is always executed, even if the `<try-block>` fails.

This clause is still under active development. For now, only a single `RUN` command is permitted within the `<try-block>`, and only one or more `SAVE ARTIFACT` commands are permitted in the `<finally-block>`. The clause is thus useful for outputting coverage information in unit testing, outputting screenshots in UI integration tests, or outputting `junit.xml`, or similar.

#### Example

```Dockerfile
VERSION --try 0.7

example:
    FROM ...
    TRY
        # only a single RUN command is currently supported
        RUN ./test.sh
    FINALLY
        # only SAVE ARTIFACT commands are supported here
        SAVE ARTIFACT junit.xml AS LOCAL ./
    END
```

## CACHE (beta)

{% hint style='info' %}
##### Note
The `CACHE` command is in beta and must be enabled via `VERSION --use-cache-command 0.6`.
{% endhint %}

#### Synopsis

* ```
  CACHE [--sharing <sharing-mode>] <mountpoint>
  ```

#### Description

The `CACHE` command creates a cache mountpoint at `<mountpoint>` in the build environment. The cache mountpoint is a directory which is shared between the instances of the same build target. The contents of the cache mountpoint are preserved between builds, and can be used to share data across builds.

At the end of the target, the contents of the cache mountpoint are persisted as an additional layer in the image. This means that the contents are available to subsequent targets in the same build using `FROM`, or to any saved images `SAVE IMAGE`.

#### Options

##### `--sharing <sharing-mode>`

The sharing mode for the cache mount, from one of the following:

* `locked` (default) - the cache mount is locked for the duration of the execution, other concurrent builds will wait for the lock to be released.
* `shared` - the cache mount is shared between all concurrent builds.
* `private` - if another concurrent build attempts to use the cache, a new (empty) cache will be created for the concurrent build.

## LOCALLY

#### Synopsis

* `LOCALLY`

#### Description

The `LOCALLY` command can be used in place of a `FROM` command, which will cause earthly to execute all commands under the target directly
on the host system, rather than inside a container. Commands within a `LOCALLY` target will never be cached.
This feature should be used with caution as locally run commands have no guarantee they will behave the same on different systems.

Only `RUN` commands are supported under a `LOCALLY` defined target; furthermore only `RUN`'s `--push` flag is supported.

`RUN` commands have access to the environment variables which are exposed to the `earthly` command; however, the commands 
are executed within a working directory which is set to the location of the referenced Earthfile and not where the `earthly` command is run from.

For example, the following Earthfile will display the current user, hostname, and directory where the Earthfile is stored:

```Dockerfile
whoami:
    LOCALLY
    RUN echo "I am currently running under $USER on $(hostname) under $(pwd)"
```

{% hint style='info' %}
##### Note
In Earthly, outputting images and artifacts locally takes place only at the end of a successful build. In order to use such images or artifacts in `LOCALLY` targets, they need to be referenced correctly.

For images, use the `--load` option under `WITH DOCKER`:

```Dockerfile
my-image:
    FROM alpine 3.13
    ...
    SAVE IMAGE my-example-image

a-locally-example:
    LOCALLY
    WITH DOCKER --load=+my-image
        RUN docker run --rm my-example-image
    END
```

Do NOT use `BUILD` for using images in `LOCALLY` targets:

```Dockerfile
# INCORRECT - do not use!
my-image:
    FROM alpine 3.13
    ...
    SAVE IMAGE my-example-image

a-locally-example:
    LOCALLY
    BUILD +my-image
    # The image will not be available here because the local export of the
    # image only takes place at the end of an entire successful build.
    RUN docker run --rm my-example-image
```

For artifacts, use `COPY`, the same way you would in a regular target:

```Dockerfile
my-artifact:
    FROM alpine 3.13
    ...
    SAVE ARTIFACT ./my-example-artifact

a-locally-example:
    LOCALLY
    COPY +my-artifact/my-example-artifact ./
    RUN cat ./my-example-artifact
```

Do NOT use `SAVE ARTIFACT ... AS LOCAL` and `BUILD` for referencing artifacts in `LOCALLY` targets:

```Dockerfile
# INCORRECT - do not use!
my-artifact:
    FROM alpine 3.13
    ...
    SAVE ARTIFACT ./my-example-artifact AS LOCAL ./my-example-artifact

a-locally-example:
    LOCALLY
    BUILD +my-artifact
    # The artifact will not be available here because the local export of the
    # artifact only takes place at the end of an entire successful build.
    RUN cat ./my-example-artifact
```
{% endhint %}

## COMMAND

#### Synopsis

* `COMMAND`

#### Description

The command `COMMAND` marks the beginning of a user-defined command (UDC) definition. UDCs are templates (much like functions in regular programming languages), which can be used to define a series of steps to be executed in sequence. In order to reference and execute a UDC, you may use the command [`DO`](#do).

Unlike performing a `BUILD +target`, UDCs inherit the build context and the build environment from the caller.

UDCs create their own `ARG` scope, which is distinct from the caller. Any `ARG` that needs to be passed from the caller needs to be passed explicitly via `DO +COMMAND --<build-arg-key>=<build-arg-value>`.

Global imports and global args are inherited from the `base` target of the same Earthfile where the command is defined in (this may be distinct from the `base` target of the caller).

For more information see the [User-defined commands guide](../guides/udc.md).

## DO

#### Synopsis

* `DO [--allow-privileged] <command-ref> [--<build-arg-key>=<build-arg-value>...]`

#### Description

The command `DO` expands and executes the series of commands contained within a user-defined command (UDC) [referenced by `<command-ref>`](../guides/target-ref.md#command-reference).

Unlike performing a `BUILD +target`, UDCs inherit the build context and the build environment from the caller.

UDCs create their own `ARG` scope, which is distinct from the caller. Any `ARG` that needs to be passed from the caller needs to be passed explicitly via `DO +COMMAND --<build-arg-key>=<build-arg-value>`.

For more information see the [User-defined commands guide](../guides/udc.md).

#### Options

##### `--allow-privileged`

Same as [`FROM --allow-privileged`](#allow-privileged).

## IMPORT

#### Synopsis

* `IMPORT [--allow-privileged] <project-ref> [AS <alias>]`

#### Description

The command `IMPORT` aliases a project reference (`<project-ref>`) that can be used in subsequent [target, artifact or command references](../guides/target-ref.md).

If not provided, the `<alias>` is inferred automatically as the last element of the path provided in `<project-ref>`. For example, if `<project-ref>` is `github.com/foo/bar/buz:v1.2.3`, then the alias is inferred as `buz`.

The `<project-ref>` can be a reference to any directory other than `.`. If the reference ends in `..`, then mentioning `AS <alias>` is mandatory.

If an `IMPORT` is defined in the `base` target of the Earthfile, then it becomes a global `IMPORT` and it is made available to every other target or command in that file, regardless of their base images used.

For more information see the [target, artifact and command references guide](../guides/target-ref.md).

#### Options

##### `--allow-privileged`

Similar to [`FROM --allow-privileged`](#allow-privileged), extend the ability to request privileged capabilities to all invocations of the imported alias.

## CMD (same as Dockerfile CMD)

#### Synopsis

* `CMD ["executable", "arg1", "arg2"]` (exec form)
* `CMD ["arg1, "arg2"]` (as default arguments to the entrypoint)
* `CMD command arg1 arg2` (shell form)

#### Description

The command `CMD` sets default arguments for an image, when executing as a container. It works the same way as the [Dockerfile `CMD` command](https://docs.docker.com/engine/reference/builder/#cmd).

## LABEL (same as Dockerfile LABEL)

#### Synopsis

* `LABEL <key>=<value> <key>=<value> ...`

#### Description

The `LABEL` command adds label metadata to an image. It works the same way as the [Dockerfile `LABEL` command](https://docs.docker.com/engine/reference/builder/#label).

## EXPOSE (same as Dockerfile EXPOSE)

#### Synopsis

* `EXPOSE <port> <port> ...`
* `EXPOSE <port>/<protocol> <port>/<protocol> ...`

#### Description

The `EXPOSE` command marks a series of ports as listening ports within the image. It works the same way as the [Dockerfile `EXPOSE` command](https://docs.docker.com/engine/reference/builder/#expose).

## ENV (same as Dockerfile ENV)

#### Synopsis

* `ENV <key> <value>`
* `ENV <key>=<value>`

#### Description

The `ENV` command sets the environment variable `<key>` to the value `<value>`. It works the same way as the [Dockerfile `ENV` command](https://docs.docker.com/engine/reference/builder/#env).

{% hint style='info' %}
##### Note
Do not use the `ENV` command for secrets used during the build. All `ENV` values used during the build are persisted within the image itself. See the [`RUN --secret` option](#run) to pass secrets to build instructions.
{% endhint %}

## ENTRYPOINT (same as Dockerfile ENTRYPOINT)

#### Synopsis

* `ENTRYPOINT ["executable", "arg1", "arg2"]` (exec form)
* `ENTRYPOINT command arg1 arg2` (shell form)

#### Description

The `ENTRYPOINT` command sets the default command or executable to be run when the image is executed as a container. It works the same way as the [Dockerfile `ENTRYPOINT` command](https://docs.docker.com/engine/reference/builder/#entrypoint).

## VOLUME (same as Dockerfile VOLUME)

#### Synopsis

* `VOLUME <path-to-target-mount> <path-to-target-mount> ...`
* `VOLUME ["<path-to-target-mount>", <path-to-target-mount> ...]`

#### Description

The `VOLUME` command creates a mount point at the specified path and marks it as holding externally mounted volumes. It works the same way as the [Dockerfile `VOLUME` command](https://docs.docker.com/engine/reference/builder/#volume).

## USER (same as Dockerfile USER)

#### Synopsis

* `USER <user>[:<group>]`
* `USER <UID>[:<GID>]`

#### Description

The `USER` command sets the user name (or UID) and optionally the user group (or GID) to use when running the image and also for any subsequent instructions in the build recipe. It works the same way as the [Dockerfile `USER` command](https://docs.docker.com/engine/reference/builder/#user).

## WORKDIR (same as Dockerfile WORKDIR)

#### Synopsis

* `WORKDIR <path-to-dir>`

#### Description

The `WORKDIR` command sets the working directory for following commands in the recipe. The working directory is also persisted as the default directory for the image. If the directory does not exist, it is automatically created. This command works the same way as the [Dockerfile `WORKDIR` command](https://docs.docker.com/engine/reference/builder/#workdir).

## HEALTHCHECK (same as Dockerfile HEALTHCHECK)

#### Synopsis

* `HEALTHCHECK NONE` (disable health checking)
* `HEALTHCHECK [--interval=DURATION] [--timeout=DURATION] [--start-period=DURATION] [--retries=N] CMD command arg1 arg2` (check container health by running command inside the container)

#### Description

The `HEALTHCHECK` command tells Docker how to test a container to check that it is still working. It works the same way as the [Dockerfile `HEALTHCHECK` command](https://docs.docker.com/engine/reference/builder/#healthcheck), with the only exception that the exec form of this command is not yet supported.

#### Options

##### `--interval=DURATION`

Sets the time interval between health checks. Defaults to `30s`.

##### `--timeout=DURATION`

Sets the timeout for a single run before it is considered as failed. Defaults to `30s`.

##### `--start-period=DURATION`

Sets an initialization time period in which failures are not counted towards the maximum number of retries. Defaults to `0s`.

##### `--retries=N`

Sets the number of retries before a container is considered `unhealthy`. Defaults to `3`.

## HOST

#### Synopsis

* `HOST <hostname> <ip>`

#### Description

The `HOST` command creates a hostname entry (under `/etc/hosts`) that causes `<hostname>` to resolve to the specified `<ip>` address.

## PIPELINE (beta)

{% hint style='info' %}
##### Note
The `PIPELINE` command is in beta status and is only useful for Earthly CI.
{% endhint %}

#### Synopsis

* `PIPELINE [--push]`

#### Description

The `PIPELINE` command is used to declare that the current target is an Earthly CI pipeline. The `PIPELINE` command must be the first command in the target.

A pipeline is a target that is executed by Earthly CI when a certain trigger is activated. Triggers can be declared via the `TRIGGER` command. Pipeline targets allow only the commands `TRIGGER`, `ARG` and `BUILD`. Other commands may be used indirectly in other targets that can be then referenced by `BUILD`.

Pipeline targets are always executed with no outputs, in strict mode.

#### Options

##### `--push`

Indicates that the targets referenced by this pipeline will be called in push-mode. `SAVE IMAGE --push` commands will trigger pushes to the remote registry, and `RUN --push` commands will execute.

## TRIGGER (beta)

{% hint style='info' %}
##### Note
The `TRIGGER` command is in beta status and is only useful for Earthly CI.
{% endhint %}

#### Synopsis

* `TRIGGER manual` (manual form)
* `TRIGGER pr <pr-branch>` (PR form)
* `TRIGGER push <push-branch>` (push form)

#### Description

The `TRIGGER` command is only allowed in the context of a pipeline target (declared via `PIPELINE`), and is used to configure the way in which the pipeline is triggered. Multiple triggers are allowed for a single pipeline.

In the *manual form*, the pipeline is triggered manually via the Earthly CI UI or via `earthly` on the command-line.

In the *PR form*, the pipeline is triggered when a pull request is opened against the branch `<pr-branch>`.

In the *push form*, the pipeline is triggered when a push is made to the branch `<push-branch>`.

## SHELL (not supported)

The classical [`SHELL` Dockerfile command](https://docs.docker.com/engine/reference/builder/#shell) is not yet supported. Use the *exec form* of `RUN`, `ENTRYPOINT` and `CMD` instead and prepend a different shell.

## ADD (not supported)

The classical [`ADD` Dockerfile command](https://docs.docker.com/engine/reference/builder/#add) is not yet supported. Use [COPY](#copy) instead.

## ONBUILD (not supported)

The classical [`ONBUILD` Dockerfile command](https://docs.docker.com/engine/reference/builder/#onbuild) is not supported.

## STOPSIGNAL (not supported)

The classical [`STOPSIGNAL` Dockerfile command](https://docs.docker.com/engine/reference/builder/#stopsignal) is not yet supported.<|MERGE_RESOLUTION|>--- conflicted
+++ resolved
@@ -403,15 +403,13 @@
 
 Instructs Earthly to keep file ownership information. This applies only to the *artifact form* and has no effect otherwise.
 
-<<<<<<< HEAD
 ##### `--chmod <mode>`
 
 Instructs Earthly to change the file permissions of the copied files. The `<mode>` needs to be in octal format, e.g. `--chmod 0755` or `--chmod 755`.
-=======
+
 {% hint style='info' %}
 Note that you must include the flag in the corresponding `SAVE ARTIFACT --keep-own ...` command, if using *artifact form*.
 {% endhint %}
->>>>>>> 3aa244e2
 
 ##### `--if-exists`
 
